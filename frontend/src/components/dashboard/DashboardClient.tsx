"use client";

<<<<<<< HEAD
import { AgentCards } from './AgentCards'
import dynamic from 'next/dynamic'

// Load PSAChatbot dynamically to avoid SSR hydration issues
const PSAChatbot = dynamic(() => import('./PSAChatbot').then(mod => ({ default: mod.PSAChatbot })), {
  ssr: false,
  loading: () => (
    <div className="w-full h-16 bg-slate-100 rounded-lg flex items-center justify-center">
      <div className="text-slate-500">Loading PSA Agent...</div>
    </div>
  )
})
=======
import {
   Card,
   CardContent,
   CardDescription,
   CardHeader,
   CardTitle
} from "@/components/ui/card";
import dynamic from "next/dynamic";

// Load PSAChatbot dynamically to avoid SSR hydration issues
const PSAChatbot = dynamic(
   () => import("./PSAChatbot").then(mod => ({ default: mod.PSAChatbot })),
   {
      ssr: false,
      loading: () => null
   }
);
>>>>>>> 81c97c40

interface DashboardClientProps {
   userEmail?: string;
   userId?: string;
}

export function DashboardClient({ userEmail, userId }: DashboardClientProps) {
<<<<<<< HEAD
  const handleAgentClick = (agentId: string) => {
    // TODO: Navigate to specific agent page or open agent dialog
    console.log('Agent clicked:', agentId)
  }

  return (
    <div className="space-y-8">
      {/* Agent Cards */}
      <AgentCards onAgentClick={handleAgentClick} />
      
      {/* PSA Chatbot - Wide bar at bottom */}
      <PSAChatbot />
    </div>
  )
} 
=======
   return (
      <div className="grid grid-cols-1 lg:grid-cols-2 gap-8">
         {/* Left Column - Dashboard Stats */}
         <div className="space-y-6">
            <div className="grid grid-cols-1 md:grid-cols-2 gap-6">
               <Card>
                  <CardHeader>
                     <CardTitle>Welcome</CardTitle>
                     <CardDescription>
                        You're successfully signed in!
                     </CardDescription>
                  </CardHeader>
                  <CardContent>
                     <p className="text-sm text-slate-600">
                        Email: {userEmail}
                     </p>
                     <p className="text-sm text-slate-600 mt-2">
                        User ID: {userId}
                     </p>
                  </CardContent>
               </Card>

               <Card>
                  <CardHeader>
                     <CardTitle>Active Projects</CardTitle>
                     <CardDescription>
                        Your current project portfolio
                     </CardDescription>
                  </CardHeader>
                  <CardContent>
                     <div className="text-3xl font-bold text-blue-600">12</div>
                     <p className="text-sm text-slate-600 mt-2">
                        Active projects this month
                     </p>
                  </CardContent>
               </Card>
            </div>

            <div className="grid grid-cols-1 md:grid-cols-2 gap-6">
               <Card>
                  <CardHeader>
                     <CardTitle>Team Utilization</CardTitle>
                     <CardDescription>Current team capacity</CardDescription>
                  </CardHeader>
                  <CardContent>
                     <div className="text-3xl font-bold text-green-600">
                        85%
                     </div>
                     <p className="text-sm text-slate-600 mt-2">
                        Team utilization rate
                     </p>
                  </CardContent>
               </Card>

               <Card>
                  <CardHeader>
                     <CardTitle>Revenue Pipeline</CardTitle>
                     <CardDescription>
                        Pending quotes and proposals
                     </CardDescription>
                  </CardHeader>
                  <CardContent>
                     <div className="text-3xl font-bold text-emerald-600">
                        $2.4M
                     </div>
                     <p className="text-sm text-slate-600 mt-2">
                        Potential revenue this quarter
                     </p>
                  </CardContent>
               </Card>
            </div>

            <Card>
               <CardHeader>
                  <CardTitle>Getting Started</CardTitle>
                  <CardDescription>
                     Start building your professional service automation
                  </CardDescription>
               </CardHeader>
               <CardContent>
                  <div className="prose prose-slate max-w-none">
                     <ul className="space-y-2">
                        <li>Ask the PSA Agent about project planning</li>
                        <li>Get resource allocation recommendations</li>
                        <li>Generate quotes with AI assistance</li>
                        <li>Analyze team capacity and utilization</li>
                     </ul>
                  </div>
               </CardContent>
            </Card>
         </div>

         {/* Right Column - PSA Chatbot */}
         <div>
            <PSAChatbot />
         </div>
      </div>
   );
}
>>>>>>> 81c97c40
<|MERGE_RESOLUTION|>--- conflicted
+++ resolved
@@ -1,19 +1,5 @@
 "use client";
 
-<<<<<<< HEAD
-import { AgentCards } from './AgentCards'
-import dynamic from 'next/dynamic'
-
-// Load PSAChatbot dynamically to avoid SSR hydration issues
-const PSAChatbot = dynamic(() => import('./PSAChatbot').then(mod => ({ default: mod.PSAChatbot })), {
-  ssr: false,
-  loading: () => (
-    <div className="w-full h-16 bg-slate-100 rounded-lg flex items-center justify-center">
-      <div className="text-slate-500">Loading PSA Agent...</div>
-    </div>
-  )
-})
-=======
 import {
    Card,
    CardContent,
@@ -21,6 +7,7 @@
    CardHeader,
    CardTitle
 } from "@/components/ui/card";
+import { AgentCards } from './AgentCards'
 import dynamic from "next/dynamic";
 
 // Load PSAChatbot dynamically to avoid SSR hydration issues
@@ -31,7 +18,6 @@
       loading: () => null
    }
 );
->>>>>>> 81c97c40
 
 interface DashboardClientProps {
    userEmail?: string;
@@ -39,7 +25,6 @@
 }
 
 export function DashboardClient({ userEmail, userId }: DashboardClientProps) {
-<<<<<<< HEAD
   const handleAgentClick = (agentId: string) => {
     // TODO: Navigate to specific agent page or open agent dialog
     console.log('Agent clicked:', agentId)
@@ -55,104 +40,3 @@
     </div>
   )
 } 
-=======
-   return (
-      <div className="grid grid-cols-1 lg:grid-cols-2 gap-8">
-         {/* Left Column - Dashboard Stats */}
-         <div className="space-y-6">
-            <div className="grid grid-cols-1 md:grid-cols-2 gap-6">
-               <Card>
-                  <CardHeader>
-                     <CardTitle>Welcome</CardTitle>
-                     <CardDescription>
-                        You're successfully signed in!
-                     </CardDescription>
-                  </CardHeader>
-                  <CardContent>
-                     <p className="text-sm text-slate-600">
-                        Email: {userEmail}
-                     </p>
-                     <p className="text-sm text-slate-600 mt-2">
-                        User ID: {userId}
-                     </p>
-                  </CardContent>
-               </Card>
-
-               <Card>
-                  <CardHeader>
-                     <CardTitle>Active Projects</CardTitle>
-                     <CardDescription>
-                        Your current project portfolio
-                     </CardDescription>
-                  </CardHeader>
-                  <CardContent>
-                     <div className="text-3xl font-bold text-blue-600">12</div>
-                     <p className="text-sm text-slate-600 mt-2">
-                        Active projects this month
-                     </p>
-                  </CardContent>
-               </Card>
-            </div>
-
-            <div className="grid grid-cols-1 md:grid-cols-2 gap-6">
-               <Card>
-                  <CardHeader>
-                     <CardTitle>Team Utilization</CardTitle>
-                     <CardDescription>Current team capacity</CardDescription>
-                  </CardHeader>
-                  <CardContent>
-                     <div className="text-3xl font-bold text-green-600">
-                        85%
-                     </div>
-                     <p className="text-sm text-slate-600 mt-2">
-                        Team utilization rate
-                     </p>
-                  </CardContent>
-               </Card>
-
-               <Card>
-                  <CardHeader>
-                     <CardTitle>Revenue Pipeline</CardTitle>
-                     <CardDescription>
-                        Pending quotes and proposals
-                     </CardDescription>
-                  </CardHeader>
-                  <CardContent>
-                     <div className="text-3xl font-bold text-emerald-600">
-                        $2.4M
-                     </div>
-                     <p className="text-sm text-slate-600 mt-2">
-                        Potential revenue this quarter
-                     </p>
-                  </CardContent>
-               </Card>
-            </div>
-
-            <Card>
-               <CardHeader>
-                  <CardTitle>Getting Started</CardTitle>
-                  <CardDescription>
-                     Start building your professional service automation
-                  </CardDescription>
-               </CardHeader>
-               <CardContent>
-                  <div className="prose prose-slate max-w-none">
-                     <ul className="space-y-2">
-                        <li>Ask the PSA Agent about project planning</li>
-                        <li>Get resource allocation recommendations</li>
-                        <li>Generate quotes with AI assistance</li>
-                        <li>Analyze team capacity and utilization</li>
-                     </ul>
-                  </div>
-               </CardContent>
-            </Card>
-         </div>
-
-         {/* Right Column - PSA Chatbot */}
-         <div>
-            <PSAChatbot />
-         </div>
-      </div>
-   );
-}
->>>>>>> 81c97c40
