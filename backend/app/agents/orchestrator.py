from strands import Agent

from ..events.bus import BusinessEvent, BusinessEventType, event_bus
from .project_management import project_management_agent
from .quotes import quotes_agent
from .resource_management import resource_management_agent
<<<<<<< HEAD
=======
from ..events.bus import event_bus, BusinessEvent, BusinessEventType, AgentType
>>>>>>> 623ecebd

MAIN_SYSTEM_PROMPT = """
You are an assistant that routes queries to specialized agents:
- For queries related to quotes → Use the quotes_agent tool
- For queries related to project management, planning, tasks, phases → Use the project_management_agent tool
- For queries related to staffers, assignments, resource allocation → Use the resource_management_agent tool

Always select the most appropriate tool based on the user's query.

The resource_management_agent specializes in staffer reassignment scenarios and returns structured responses.
"""

orchestrator = Agent(
    name="orchestrator",
    system_prompt=MAIN_SYSTEM_PROMPT,
    callback_handler=None,
    tools=[quotes_agent, project_management_agent, resource_management_agent],
)

async def run(query: str):
    agent_stream = orchestrator.stream_async(query)
    seen_tool_ids = set()  # Track tool calls to avoid duplicates

    async for event in agent_stream:
        # If this is the final result, emit a test event
        if "result" in event:
            await event_bus.emit(
                BusinessEvent(
                    type=BusinessEventType.TEST,
                    message=f"Query processed by the orchestrator",
<<<<<<< HEAD
                    agent_id="orchestrator",
=======
                    agent_id=AgentType.PROJECT  # Default to PROJECT for orchestrator messages
>>>>>>> 623ecebd
                )
            )

def filter_chunk(chunk, seen_tool_ids):
    """Filter chunks to only send relevant information to the UI"""
    # 1. Text deltas
    if "data" in chunk:
        return {"type": "text", "content": chunk["data"]}

    # 3. Agent stops processing (final result)
    if "result" in chunk:
        print(chunk)
        return {"type": "agent_stop"}

    # 4. Tool calls (only send once per tool)
    if "current_tool_use" in chunk:
        tool_use = chunk["current_tool_use"]
        print(tool_use)
        tool_id = tool_use.get("toolUseId")
        tool_name = tool_use.get("name")

        # Only send tool call event once per tool ID
        if tool_id and tool_id not in seen_tool_ids:
            seen_tool_ids.add(tool_id)

            # If tool name includes "agent", send agent_start instead
            if tool_name and "agent" in tool_name:
                return {
                    "type": "agent_start",
                    "name": tool_name,
                }
            else:
                return {
                    "type": "tool_call",
                    "tool_name": tool_name,
                    "tool_id": tool_id,
                }

    # Filter out everything else
    return None<|MERGE_RESOLUTION|>--- conflicted
+++ resolved
@@ -1,13 +1,9 @@
 from strands import Agent
 
-from ..events.bus import BusinessEvent, BusinessEventType, event_bus
 from .project_management import project_management_agent
 from .quotes import quotes_agent
 from .resource_management import resource_management_agent
-<<<<<<< HEAD
-=======
 from ..events.bus import event_bus, BusinessEvent, BusinessEventType, AgentType
->>>>>>> 623ecebd
 
 MAIN_SYSTEM_PROMPT = """
 You are an assistant that routes queries to specialized agents:
@@ -38,11 +34,7 @@
                 BusinessEvent(
                     type=BusinessEventType.TEST,
                     message=f"Query processed by the orchestrator",
-<<<<<<< HEAD
-                    agent_id="orchestrator",
-=======
                     agent_id=AgentType.PROJECT  # Default to PROJECT for orchestrator messages
->>>>>>> 623ecebd
                 )
             )
 
